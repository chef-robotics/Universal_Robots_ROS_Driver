[![Build badge](https://github.com/UniversalRobots/Universal_Robots_ROS_Driver/workflows/Industrial%20CI%20pipeline/badge.svg?branch=master&event=push)](https://github.com/UniversalRobots/Universal_Robots_ROS_Driver/actions)

<<<<<<< HEAD
=======
---
**Beta version** available on a [separate
branch](https://github.com/UniversalRobots/Universal_Robots_ROS_Driver/tree/staging) with

- Cartesian trajectory control
- Robot-side trajectory interpolation
- and more..

---

>>>>>>> e9366f69
# Universal_Robots_ROS_Driver
Universal Robots have become a dominant supplier of lightweight, robotic manipulators for industry, as well as for scientific research and education. The Robot Operating System (ROS) has developed from a community-centered movement to a mature framework and quasi standard, providing a rich set of powerful tools for robot engineers and researchers, working in many different domains.

<center><img src="ur_robot_driver/doc/initial_setup_images/e-Series.jpg" alt="Universal Robot e-Series family" style="width: 80%;"/></center>

With the release of UR’s new e-Series, the demand for a ROS driver that supports the new manipulators and the newest ROS releases and paradigms like ROS-control has increased further. The goal of this driver is to provide a stable and sustainable interface between UR robots and ROS that strongly benefit all parties.

It is the core value of Universal Robots, to empower people to achieve any goal within automation. The success criteria of this driver release is to follow this vision, by providing the ROS community with an easy to use, stable and powerful driver, that empowers the community to reach their goals in research and automation without struggling with unimportant technical challenges, instability or lacking features.

## Acknowledgment
This driver is forked from the [ur_modern_driver](https://github.com/ros-industrial/ur_modern_driver).

Developed in collaboration between:

[<img height="60" alt="Universal Robots A/S" src="ur_robot_driver/doc/resources/ur_logo.jpg">](https://www.universal-robots.com/) &nbsp; and &nbsp;
[<img height="60" alt="FZI Research Center for Information Technology" src="ur_robot_driver/doc/resources/fzi-logo_transparenz.png">](https://www.fzi.de).

<!-- 
    ROSIN acknowledgement from the ROSIN press kit
    @ https://github.com/rosin-project/press_kit
-->

<a href="http://rosin-project.eu">
  <img src="http://rosin-project.eu/wp-content/uploads/rosin_ack_logo_wide.png" 
       alt="rosin_logo" height="60" >
</a>

Supported by ROSIN - ROS-Industrial Quality-Assured Robot Software Components.  
More information: <a href="http://rosin-project.eu">rosin-project.eu</a>

<img src="http://rosin-project.eu/wp-content/uploads/rosin_eu_flag.jpg" 
     alt="eu_flag" height="45" align="left" >  

This project has received funding from the European Union’s Horizon 2020  
research and innovation programme under grant agreement no. 732287. 


## How to report an issue
Before creating an issue, please have a look at the [Troubleshooting section](#Troubleshooting) of this document.

To create an issue on the [Issue Board](https://github.com/UniversalRobots/Universal_Robots_ROS_Driver/issues/new) please use the default template.

## How to get help
If you need help using this driver, please see the ROS-category in the [UR+ Developer Forum](https://forum.universal-robots.com/c/ros). 

## Features
 * Works for all **CB3 (with software version >= 3.7) and e-Series (software >= 5.1)** robots and uses the RTDE interface for communication, whenever possible.
 * **Factory calibration** of the robot inside ROS to reach Cartesian
   targets precisely.
 * **Realtime-enabled** communication structure to robustly cope with the 2ms cycle time of the
   e-Series. To use this, compile and run it on a kernel with the `PREEMPT_RT` patch enabled. (See
   the [Real-time setup guide](ur_robot_driver/doc/real_time.md) on how to achieve this)
 * Transparent **integration of the teach-pendant**. Using the URCaps system, a program is running
   on the robot that handles control commands sent from ROS side. With this, the robot can be
   **paused**, **stopped** and **resumed** without restarting the ROS driver.
   This will in the future also enable the usage of ROS-components as part of a more complex UR-program
   on the teach pendant. ROS-control of the robot can be quit using a service call to continue
   program execution on the TP.
 * Use the robot's **speed-scaling**. When speed scaling is active due to safety constraints or the
   speed slider is used, this gets correctly handled on the ROS side, as well slowing down
   trajectory execution accordingly.<br/>
   **Note**: Other ros-controllers based on a position interface
   can be used with this driver, but may behave wrong if the speed slider isn't set to 100% or if
   speed scaling slows down the robot. Also, the pausing function can only be used if the default
   scaled trajectory controller is used.
 * **ROS-Service-based replacement of most every-day TP-interactions** offer using UR robots without
   interacting with the teach pendant at all, if desired. The robot can be started, stopped and even
   recovery from safety events can be done using ROS service- and action calls. See the driver's
   [dashboard services](ur_robot_driver/doc/ROS_INTERFACE.md#ur_robot_driver_node) and the
   [robot_state_helper node](ur_robot_driver/doc/ROS_INTERFACE.md#robot_state_helper) for details.
 * Use **on-the-robot interpolation** for both Cartesian and
   joint-based trajectories. This is extremely helpful if your application can
   not meet the real-time requirements of the driver. Special types of
   [passthrough
   controllers](https://github.com/fzi-forschungszentrum-informatik/cartesian_ros_control/tree/beta-testing/pass_through_controllers)
   forward the trajectories directly to the robot, which then takes
   care of interpolation between the waypoints to achieve best performance.

Please see the external [feature list](ur_robot_driver/doc/features.md) for a listing of all features supported by this driver.

## Contents
This repository contains the new **ur_robot_driver** and a couple of helper packages, such as:

  * **controller_stopper**: A small external tool that stops and restarts ros-controllers based on
    the robot's state. This can be helpful when the robot is in a state where it won't accept
    commands sent from ROS.
  * **ur_calibration**: Package around extracting and converting a robot's factory calibration
    information to make it usable by the robot_description.
  * **ur_robot_driver**: The actual driver package.

## Requirements
This driver requires a system setup with ROS. It is recommended to use **Ubuntu 18.04 with ROS
melodic**, however using Ubuntu 20.04 with ROS noetic should also work.

To make sure that robot control isn't affected by system latencies, it is highly recommended to use
a real-time kernel with the system. See the [real-time setup guide](ur_robot_driver/doc/real_time.md)
on information how to set this up.

## Preliminary UR16e support
This driver supports all UR variants including the UR16e. However, upstream support for the UR16e is
not finished, yet. When using the UR16e there is currently no support for gazebo or MoveIt!.

See [#97](https://github.com/UniversalRobots/Universal_Robots_ROS_Driver/pull/97) for details on
using the latest upstream develop branch of
[ros_industrial/universal_robot](https://github.com/ros-industrial/universal_robot) which includes
gazebo support for the ur16e, but no working MoveIt! support at the time of writing.

## Building

**Note:** The driver consists of a [C++
library](https://github.com/UniversalRobots/Universal_Robots_Client_Library) that abstracts the
robot's interfaces and a ROS driver on top of that. As the library can be built without ROS support,
it is not a catkin package and therefore requires a different treatment when being built inside the
workspace. See The alternative build method below if you'd like to build the library from source.

If you don't want to build the library from source, it is available as a binary package through the
ROS distribution of ROS melodic and noetic. It will be installed automatically if you
follow the steps below. If you'd like to also build the library from source, please follow the steps
explained in the [next section](#alternative-all-source-build).

```bash
# source global ros
$ source /opt/ros/<your_ros_version>/setup.bash

# create a catkin workspace
$ mkdir -p catkin_ws/src && cd catkin_ws

# clone the driver
$ git clone https://github.com/UniversalRobots/Universal_Robots_ROS_Driver.git src/Universal_Robots_ROS_Driver

# clone fork of the description. This is currently necessary, until the changes are merged upstream.
$ git clone -b calibration_devel https://github.com/fmauch/universal_robot.git src/fmauch_universal_robot

# install dependencies
$ sudo apt update -qq
$ rosdep update
$ rosdep install --from-paths src --ignore-src -y

# build the workspace
$ catkin_make

# activate the workspace (ie: source it)
$ source devel/setup.bash
```

### Alternative: All-source build
If you would like to also build the library from source, clone the library into your workspace, as
well and build it using either `catkin_make_isolated` or [`catkin
build`](https://catkin-tools.readthedocs.io/en/latest/verbs/catkin_build.html).

```bash
$ source /opt/ros/<your_ros_version>/setup.bash
$ mkdir -p catkin_ws/src && cd catkin_ws
$ git clone -b boost https://github.com/UniversalRobots/Universal_Robots_Client_Library.git src/Universal_Robots_Client_Library
$ git clone https://github.com/UniversalRobots/Universal_Robots_ROS_Driver.git src/Universal_Robots_ROS_Driver
$ git clone -b calibration_devel https://github.com/fmauch/universal_robot.git src/fmauch_universal_robot
$ sudo apt update -qq
$ rosdep update
$ rosdep install --from-paths src --ignore-src -y
$ catkin_make_isolated
$ source devel_isolated/setup.bash
```

## Setting up a UR robot for ur_robot_driver
### Prepare the robot
For using the *ur_robot_driver* with a real robot you need to install the
**externalcontrol-1.0.4.urcap** which can be found inside the **resources** folder of this driver.

**Note**: For installing this URCap a minimal PolyScope version of 3.7 or 5.1 (in case of e-Series) is
necessary.

For installing the necessary URCap and creating a program, please see the individual tutorials on
how to [setup a CB3 robot](ur_robot_driver/doc/install_urcap_cb3.md) or how to [setup an e-Series
robot](ur_robot_driver/doc/install_urcap_e_series.md).

To setup the tool communication on an e-Series robot, please consider the [tool communication setup
guide](ur_robot_driver/doc/setup_tool_communication.md).

### Prepare the ROS PC
For using the driver make sure it is installed (either by the debian package or built from source
inside a catkin workspace).

#### Extract calibration information
Each UR robot is calibrated inside the factory giving exact forward and inverse kinematics. To also
make use of this in ROS, you first have to extract the calibration information from the robot.

Though this step is not necessary to control the robot using this driver, it is highly recommended
to do so, as otherwise endeffector positions might be off in the magnitude of centimeters.


For this, there exists a helper script:

    $ roslaunch ur_calibration calibration_correction.launch \
      robot_ip:=<robot_ip> target_filename:="${HOME}/my_robot_calibration.yaml"

For the parameter `robot_ip` insert the IP address on which the ROS pc can reach the robot. As
`target_filename` provide an absolute path where the result will be saved to.

We recommend keeping calibrations for all robots in your organization in a common package. See the
[package's documentation](ur_calibration/README.md) for details.

#### Quick start
Once the driver is built and the **externalcontrol** URCap is installed on the
robot, you are good to go ahead starting the driver. (**Note**: We do
recommend, though, to [extract your robot's
calibration](#extract-calibration-information) first.)

To actually start the robot driver use one of the existing launch files

    $ roslaunch ur_robot_driver <robot_type>_bringup.launch robot_ip:=192.168.56.101

where **<robot_type>** is one of *ur3, ur5, ur10, ur3e, ur5e, ur10e, ur16e*. Note that in this example we
load the calibration parameters for the robot "ur10_example".

If you calibrated your robot before, pass that calibration to the launch file:

    $ roslaunch ur_robot_driver <robot_type>_bringup.launch robot_ip:=192.168.56.101 \
      kinematics_config:=$(rospack find ur_calibration)/etc/ur10_example_calibration.yaml

If the parameters in that file don't match the ones reported from the robot, the driver will output
an error during startup, but will remain usable.

For more information on the launch file's parameters see its own documentation.

Once the robot driver is started, load the [previously generated program](#prepare-the-robot) on the
robot panel that will start the *External Control* program node and execute it. From that moment on
the robot is fully functional. You can make use of the *Pause* function or even *Stop* (:stop_button:) the
program.  Simply press the *Play* button (:arrow_forward:) again and the ROS driver will reconnect.

Inside the ROS terminal running the driver you should see the output `Robot ready to receive control commands.`


To control the robot using ROS, use the action server on

```bash
/scaled_pos_joint_traj_controller/follow_joint_trajectory
```

Use this with any client interface such as [MoveIt!](https://moveit.ros.org/) or simply the
`rqt_joint_trajectory_controller` gui:

```
rosrun rqt_joint_trajectory_controller rqt_joint_trajectory_controller
```

<<<<<<< HEAD
For a more elaborate tutorial on how to get started, please see the
[usage example](ur_robot_driver/doc/usage_example.md).
=======
You may need to install rqt_joint_trajectory_controller by running: 
```
sudo apt install ros-<ROS-DISTRO>-rqt-joint-trajectory-controller
```
where ROS-DISTRO will be replaced with your version of ROS.
>>>>>>> e9366f69

### Replacing the robot description

In a real-world scenario you will want to replace the robot description with a description
containing the whole scene where the robot is acting in. For this, all the bringup launchfiles offer
the argument `robot_description_file` that should point to a launchfile loading the robot
description.

While the `load_urXXX.launch` files from the [ur_description](http://wiki.ros.org/ur_description)
package contain a lot of arguments to change the robot model, this driver only forwards the
`kinematics_config` parameter file. For further adaption please create your own `load_urXXX.launch`
file that fits your application and pass this to the `urXXX_bringup.launch` files from this package.

If you prefer decoupling loading the robot description and starting the driver, you can start the
`ur_control.launch` launchfile directly after the `robot_description` has been uploaded to the
parameter server.

## Troubleshooting

This section will cover some previously raised issues.

### I started everything, but I cannot control the robot.
The `External Control` program node from the URCap is not running on the robot. Make sure to create
a program containing this node on the robot and start it. Inside the ROS terminal you should see
the output `Robot ready to receive control commands.`

**Note:** When interacting with the teach pendant, or sending other primary programs to the robot, the
program will be stopped. On the ROS terminal you will see an output `Connection to robot dropped,
waiting for new connection`. In those cases, restart program execution (e.g. by pressing the play
button on the TP, or calling `rosservice call /ur_hardware_interface/dashboard/play` as explained [here](https://github.com/UniversalRobots/Universal_Robots_ROS_Driver/issues/33) and [here](ur_robot_driver/doc/ROS_INTERFACE.md#ur_robot_driver_node)).

In general, make sure you've completed the following tasks:

1. Install and setup the `External Control` URCap as explained
   [above](#setting-up-a-ur-robot-for-ur_robot_driver) (also setup the IP address **of the ROS
   pc** inside the URCap's installation.)
2. Start the driver handing the IP **of the robot** as explained in the
   [quickstart](#quick-start)
3. Load and start the previously generated program on the TP.

### When starting the program on the TP, I get an error "The connection to the remote PC could not be established"
Make sure, the IP address setup is correct, as described in the setup guides ([CB3 robots](ur_robot_driver/doc/install_urcap_cb3.md),
[e-Series robots](ur_robot_driver/doc/install_urcap_e_series.md))

**Note:** This error can also show up, when the ROS driver is not running.

### When starting the program on the TP, I get a `C207A0` error.
**Note:** With the current driver version this issue can only happen when the fieldbus is enabled
*after* the ROS driver has been started. Otherwise you will run into [#204](../../issues/204) when starting the driver
with an enabled EtherNet/IP fieldbus.

Most probably, the EtherNet/IP fieldbus is enabled in the robot's installation. If your setup includes an
Ethernet/IP fieldbus (note: EtherNet/IP != ethernet), make sure that it is
connected properly. In the Ethernet/IP fieldbus Installation screen
(e-series: *Installation > Fieldbus > EtherNet/IP*, CB3: *Installation > EtherNet/IP*) you can select the action that is being
executed upon a loss of EtherNet/IP Scanner connection. If you select "None",
save installation and program, then no exception is raised when no connection
to the fieldbus scanner can be established (note: This is only to get the
`External Control` running. You probably want to make sure that a connection to
the fieldbus scanner can indeed be made). If you don't use EtherNet/IP
fieldbusses at all, you can disable it in the same installation screen. 

### When starting the driver, it crashes with `Variable 'speed_slider_mask' is currently controlled by another RTDE client`
Probably, you are running into [#204](../../issues/204). Currently, this driver cannot be used together with an enabled
EtherNet/IP fieldbus. Disable EtherNet/IP to workaround this error. [#204](../../issues/204) contains a guide how to do
this.


### I cannot get a realtime kernel running together with an NVIDIA graphics card
This is a known issue and unfortunately we don't have a solution for this. The Nvidia kernel module
seems to not compile with every kernel. We recommend to use a multi-machine ROS setup in this
situation where a realtime-system is running the robot driver and a separate machine is performing
the computations requiring the graphics card.

### Why can't the driver use the extracted calibration info on startup?
This is mainly because parameters are loaded onto the parameter server before any nodes are started.

The `robot_description` concept inside ROS is not designed to be changed while a system is running.
Consumers of the urdf/`robot_description` (in terms of other ROS nodes) will not update the model
they have been loading initially. While technically the `robot_description` parameter could be altered during runtime
and any node that is started *afterwards* would see the updated model, this would lead to an inconsistent
application state (as some nodes will use the old model, while others use the updated one). In other words: It's not the driver that needs/benefits from this calibrated urdf, it's the rest of the ROS application and that will only see it *if* the calibrated version is present on the parameter server *before* nodes are started.

Additionally: If the calibration stored on the ROS side doesn't match the one of the robot controller, there's a good chance there is a reason for this and it
would be better to make updating it a conscious decision by a human (as the driver would not know *when* updating the model would be convenient or safe). Having to run the calibration
extraction/transformation as a separate step makes this possible and doesn't hide this step from the
end user.

### Can this driver be used inside a combined hardware interface?
Yes, this is possible. However, if used inside a [combined HW
interface](http://wiki.ros.org/combined_robot_hw) we recommend to enable [non-blocking read
functinality](https://github.com/UniversalRobots/Universal_Robots_ROS_Driver/blob/master/ur_robot_driver/doc/ROS_INTERFACE.md#non_blocking_read-default-false).

### I sent raw script code to the robot but it is not executed
On the e-Series the robot has to be in [remote control
mode](ur-robot-driver/README.md#remote-control-mode) to accept script code from an external source.
This has to be switched from the Teach-Pendant.

### Using the dashboard doesn't work
On the e-Series the robot has to be in [remote control
mode](ur-robot-driver/README.md#remote-control-mode) to accept certain calls on the dashboard server.
See [Available dashboard
commands](https://www.universal-robots.com/articles/ur-articles/dashboard-server-cb-series-port-29999/)
for details.

### Passthrough controllers: The robot does not fully reach trajectory points even though I have specified the path tolerance to be 0
If you are using a control modes that forwards trajectories to the robot, currently the path tolerance is ignored. The corresponding interface on the robot and client-library level exists in the form of a "blend radius", but is not utilized by this ROS driver. For more information see this [issue](https://github.com/UniversalRobots/Universal_Robots_ROS_Driver/issues/352).

### Can I use the Cartesian controllers together with MoveIt!?
Not directly, no. MoveIt! plans a Cartesian path and then creates a joint trajectory out of that for
execution, as the common interface to robot drivers in ROS is the
[FollowJointTrajectory](http://docs.ros.org/en/noetic/api/control_msgs/html/action/FollowJointTrajectory.html)
action.

For supporting Cartesian controllers inside MoveIt! changes would have to be made to MoveIt! itself.<|MERGE_RESOLUTION|>--- conflicted
+++ resolved
@@ -1,18 +1,5 @@
 [![Build badge](https://github.com/UniversalRobots/Universal_Robots_ROS_Driver/workflows/Industrial%20CI%20pipeline/badge.svg?branch=master&event=push)](https://github.com/UniversalRobots/Universal_Robots_ROS_Driver/actions)
 
-<<<<<<< HEAD
-=======
----
-**Beta version** available on a [separate
-branch](https://github.com/UniversalRobots/Universal_Robots_ROS_Driver/tree/staging) with
-
-- Cartesian trajectory control
-- Robot-side trajectory interpolation
-- and more..
-
----
-
->>>>>>> e9366f69
 # Universal_Robots_ROS_Driver
 Universal Robots have become a dominant supplier of lightweight, robotic manipulators for industry, as well as for scientific research and education. The Robot Operating System (ROS) has developed from a community-centered movement to a mature framework and quasi standard, providing a rich set of powerful tools for robot engineers and researchers, working in many different domains.
 
@@ -258,16 +245,14 @@
 rosrun rqt_joint_trajectory_controller rqt_joint_trajectory_controller
 ```
 
-<<<<<<< HEAD
+You may need to install rqt_joint_trajectory_controller by running: 
+```
+sudo apt install ros-<ROS-DISTRO>-rqt-joint-trajectory-controller
+```
+where ROS-DISTRO will be replaced with your version of ROS.
+
 For a more elaborate tutorial on how to get started, please see the
 [usage example](ur_robot_driver/doc/usage_example.md).
-=======
-You may need to install rqt_joint_trajectory_controller by running: 
-```
-sudo apt install ros-<ROS-DISTRO>-rqt-joint-trajectory-controller
-```
-where ROS-DISTRO will be replaced with your version of ROS.
->>>>>>> e9366f69
 
 ### Replacing the robot description
 
