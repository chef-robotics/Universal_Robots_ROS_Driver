--- conflicted
+++ resolved
@@ -15,15 +15,9 @@
   <arg name="trajectory_port" default="50003" doc="Port that will be opened by the driver to allow trajectory forwarding."/>
   <arg name="kinematics_config" doc="Kinematics config file used for calibration correction. This will be used to verify the robot's calibration is matching the robot_description. Pass the same config file that is passed to the robot_description."/>
   <arg name="tf_prefix" default="" doc="tf_prefix used for the robot."/>
-<<<<<<< HEAD
-  <arg name="controllers" default="joint_state_controller vel_based_pos_joint_traj_controller force_torque_sensor_controller robot_status_controller"/>
+  <arg name="controllers" default="joint_state_controller scaled_pos_joint_traj_controller force_torque_sensor_controller robot_status_controller"/>
   <arg name="stopped_controllers" default="joint_group_vel_controller forward_joint_traj_controller forward_cartesian_traj_controller"/>
   <arg name="urscript_file" default="$(find ur_client_library)/resources/external_control.urscript" doc="Path to URScript that will be sent to the robot and that forms the main control program."/>
-=======
-  <arg name="controllers" default="joint_state_controller scaled_pos_joint_traj_controller force_torque_sensor_controller robot_status_controller"/>
-  <arg name="stopped_controllers" default="joint_group_vel_controller"/>
-  <arg name="urscript_file" default="$(find ur_robot_driver)/resources/ros_control.urscript" doc="Path to URScript that will be sent to the robot and that forms the main control program."/>
->>>>>>> e9366f69
   <arg name="rtde_output_recipe_file" default="$(find ur_robot_driver)/resources/rtde_output_recipe.txt" doc="Recipe file used for the RTDE-outputs. Only change this if you know what you're doing."/>
   <arg name="rtde_input_recipe_file" default="$(find ur_robot_driver)/resources/rtde_input_recipe.txt" doc="Recipe file used for the RTDE-inputs. Only change this if you know what you're doing."/>
   <arg name="tool_voltage" default="0" doc="Tool voltage set at the beginning of the UR program. Only used, when `use_tool_communication` is set to true."/>
